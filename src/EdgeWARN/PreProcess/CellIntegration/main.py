import util.core.file as fs
from EdgeWARN.PreProcess.CellIntegration.integrate import StormCellIntegrator
from EdgeWARN.PreProcess.CellDetection.tools.utils import DetectionDataHandler
from EdgeWARN.PreProcess.CellIntegration.utils import StatFileHandler


datasets = [
    ("NLDN", fs.MRMS_NLDN_DIR, "CGFlashRate"), # Format: (Debug Name, Data Folder, Key)
    ("EchoTop18", fs.MRMS_ECHOTOP18_DIR, "EchoTop18"),
    ("EchoTop30", fs.MRMS_ECHOTOP30_DIR, "EchoTop30"),
    ("PrecipRate", fs.MRMS_PRECIPRATE_DIR, "PrecipRate"),
    ("VIL Density", fs.MRMS_VIL_DIR, "VILDensity"),
    ("RotationTrack", fs.MRMS_ROTATIONT_DIR, "RotationTrack"),
    ("Reflectivity at Lowest Altitude", fs.MRMS_LOWREFL_DIR, "RALA"),
    ("VII", fs.MRMS_VII_DIR, "VII")
]

def main():
    handler = StatFileHandler()
    json_path = "stormcell_test.json"
    cells = handler.load_json(json_path)
    if cells is None:
        print("[CellIntegration] DEBUG: No storm cells loaded; aborting.")
        return
    
    integrator = StormCellIntegrator()
    result_cells = cells

    # Integrate Data
    for dataset in datasets:
        print(f"[CellIntegration] DEBUG: Integrating {dataset[0]} with {len(cells)} storm cells")
        if dataset[1].exists():
            try:
<<<<<<< HEAD
                latest_file = fs.latest_files(dataset[1], 6)[-4]
=======
                latest_file = fs.latest_files(dataset[1], 1)[-1]
>>>>>>> df2d02a3
                if latest_file:
                    print(f"[CellIntegration] DEBUG: Using {dataset[0]} file {latest_file}")
                    result_cells = integrator.integrate_ds(latest_file, result_cells, dataset[2])
                    print(f"[CellIntegration] DEBUG: Successfully integrated {dataset[0]} data for {len(result_cells)} storm cells")

                else:
                    print(f"[CellIntegration] ERROR: Could not find {dataset[0]} files")

            except Exception as e:
                print(f"[CellIntegration] ERROR: Failed to integrate {dataset[0]} data: {e}")
        
        else:
            print(f"[CellIntegration] ERROR: {dataset[1]} does not exist!")
    
    # Integrate ProbSevere Data
    print(f"[CellIntegration] DEBUG: Integrating ProbSevere data with {len(cells)} storm cells")
    try:
<<<<<<< HEAD
        latest_file = fs.latest_files(fs.MRMS_PROBSEVERE_DIR, 6)[-4]
=======
        latest_file = fs.latest_files(fs.MRMS_PROBSEVERE_DIR, 1)[-1]
>>>>>>> df2d02a3
        if latest_file:
            print(f"[CellIntegration] DEBUG: Using ProbSevere file {latest_file}")
            probsevere_data = handler.load_json(latest_file)
            result_cells = integrator.integrate_probsevere(probsevere_data, result_cells)
            print(f"[CellIntegration] DEBUG: Successfully integrated ProbSevere data for {len(result_cells)} storm cells")
        
        else:
            print(f"[CellIntegration] ERROR: Could not find ProbSevere files")
    
    except Exception as e:
        print(f"[CellIntegration] ERROR: Failed to integrate ProbSevere data: {e}")

    print(f"Saving integrated cells to {json_path}")
    handler.write_json(result_cells, json_path)

    # Garbage collection
    del result_cells, cells

if __name__ == "__main__":
    main()<|MERGE_RESOLUTION|>--- conflicted
+++ resolved
@@ -30,12 +30,7 @@
     for dataset in datasets:
         print(f"[CellIntegration] DEBUG: Integrating {dataset[0]} with {len(cells)} storm cells")
         if dataset[1].exists():
-            try:
-<<<<<<< HEAD
-                latest_file = fs.latest_files(dataset[1], 6)[-4]
-=======
                 latest_file = fs.latest_files(dataset[1], 1)[-1]
->>>>>>> df2d02a3
                 if latest_file:
                     print(f"[CellIntegration] DEBUG: Using {dataset[0]} file {latest_file}")
                     result_cells = integrator.integrate_ds(latest_file, result_cells, dataset[2])
@@ -53,11 +48,7 @@
     # Integrate ProbSevere Data
     print(f"[CellIntegration] DEBUG: Integrating ProbSevere data with {len(cells)} storm cells")
     try:
-<<<<<<< HEAD
-        latest_file = fs.latest_files(fs.MRMS_PROBSEVERE_DIR, 6)[-4]
-=======
         latest_file = fs.latest_files(fs.MRMS_PROBSEVERE_DIR, 1)[-1]
->>>>>>> df2d02a3
         if latest_file:
             print(f"[CellIntegration] DEBUG: Using ProbSevere file {latest_file}")
             probsevere_data = handler.load_json(latest_file)
